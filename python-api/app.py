--- conflicted
+++ resolved
@@ -294,9 +294,6 @@
     response.headers.add('Access-Control-Allow-Methods', 'GET,PUT,POST,DELETE,OPTIONS')
     return response
 
-<<<<<<< HEAD
-# Authentication routes
-=======
 @app.route('/', methods=['GET'])
 def main():
     return jsonify({
@@ -305,9 +302,6 @@
     })
 
 # === AUTHENTICATION ===
-
-# User Registration
->>>>>>> 06c54bea
 @app.route('/register', methods=['POST'])
 def register():
     data = request.get_json()
@@ -380,15 +374,7 @@
 def logout():
     return jsonify({"is_success": True, "msg": "Successfully logged out"}), 200
 
-<<<<<<< HEAD
-# User routes
 @app.route('/profile', methods=['GET'])
-=======
-# === USER ===
-
-# User Profile
-@app.route('/', methods=['GET'])
->>>>>>> 06c54bea
 @jwt_required()
 def get_profile():
     user_id = get_jwt_identity()
@@ -966,11 +952,7 @@
     lat = data.get('lat')
     loc_type = data.get('type')
 
-<<<<<<< HEAD
     if not burmese_name or english_name is None or address is None or lon is None or lat is None or loc_type is None:
-=======
-    if not burmese_name or english_name is None or address is None or description is None or lon is None or lat is None or type is None:
->>>>>>> 06c54bea
         return jsonify({"is_success": False, "msg": "Missing required fields"}), 400
 
     conn = get_db_connection()
@@ -981,11 +963,7 @@
             "INSERT INTO locations (burmese_name, english_name, address, geom, type, description) "
             "VALUES (%s, %s, %s, ST_GeogFromText(%s), %s, %s) "
             "RETURNING id;",
-<<<<<<< HEAD
             (burmese_name, english_name, address, f"SRID=4326;POINT({lon} {lat})", loc_type)
-=======
-            (burmese_name, english_name, address, f"SRID=4326;POINT({lon} {lat})", type, description)
->>>>>>> 06c54bea
         )
         location_id = cur.fetchone()[0]
 
@@ -1059,15 +1037,9 @@
     description = data.get('description')
     loc_type = data.get('type')
 
-<<<<<<< HEAD
     if not burmese_name or english_name is None or address is None or lon is None or lat is None:
         return jsonify({"is_success": False, "msg": "Missing name or coordinates"}), 400
 
-=======
-    if not burmese_name or english_name is None or address is None or description is None or lon is None or lat is None:
-        return jsonify({"msg": "Missing name or coordinates"}), 400
-    
->>>>>>> 06c54bea
     conn = get_db_connection()
     cur = conn.cursor(cursor_factory=psycopg2.extras.DictCursor)
     try:
